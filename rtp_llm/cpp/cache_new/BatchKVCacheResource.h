--- conflicted
+++ resolved
@@ -64,14 +64,6 @@
         return group_block_ids;
     }
 
-<<<<<<< HEAD
-    const LayerBlockIds& layerBlockIds() const {
-        return layer_block_ids;
-    }
-    const std::vector<int64_t>& cacheKeys() const {
-        return cache_keys;
-    }
-=======
     CacheKeysType& cacheKeys() {
         return cache_keys;
     }
@@ -97,7 +89,6 @@
     GroupBlockIds group_block_ids;
     // cache_keys and block_id are not consistent at all times
     CacheKeysType cache_keys;
->>>>>>> 7c54ad32
 };
 
 class BatchKVCacheResource {
@@ -128,14 +119,6 @@
         }
     }
 
-<<<<<<< HEAD
-    KVCacheResourceV1& resource(int batch_id);
-
-public:
-    bool enable_reuse_cache  = true;
-    bool first_fill_finished = false;
-    bool last_block_aligned  = true;
-=======
     int blocksNum(int batch_id, int group_id = 0) const {
         return batch_resource[batch_id].blocksNum(group_id);
     }
@@ -152,7 +135,6 @@
     GroupBlockIds& groupBlocks(int batch_id = 0) {
         return batch_resource[batch_id].groupBlocks();
     }
->>>>>>> 7c54ad32
 
     KVCacheResourceV1& cacheResource(int batch_id = 0) {
         return batch_resource[batch_id];
