#include "rtp_llm/cpp/cache_new/SingleTypeKVCacheAllocator.h"
#include <algorithm>
#include "rtp_llm/cpp/cache_new/BlockPoolConfigHelper.h"
#include "rtp_llm/cpp/utils/Logger.h"
#include "rtp_llm/cpp/cache_new/BatchKVCacheResource.h"
#include "rtp_llm/cpp/engine_base/stream/CompleteTokenIds.h"

namespace rtp_llm {

SingleTypeKVCacheAllocator::SingleTypeKVCacheAllocator(const CacheConfig&   config,
                                                       rtp_llm::DeviceBase* device,
                                                       AllocationType       atype):
    KVCacheAllocator(config, device, atype) {}

bool SingleTypeKVCacheAllocator::init() {
    auto&           spec        = config_.cache_specs[0];
    BlockPoolConfig pool_config = BlockPoolConfigHelper::createLayerFirstConfig(
        static_cast<uint32_t>(config_.layer_num), static_cast<uint32_t>(config_.block_num), spec);
    block_pool_ = std::make_shared<BlockPool>(pool_config, device_, atype_);
    if (!block_pool_->init()) {
        RTP_LLM_LOG_ERROR("Failed to initialize block pool for SingleTypeKVCacheAllocator");
        return false;
    }

    std::vector<int> layer_ids(config_.layer_ids[0]);
    if (config_.cache_specs.empty()) {
        RTP_LLM_LOG_ERROR("no cache_specs found in CacheConfig");
        return false;
    }

    full_kv_cache_group_ = std::make_shared<FullKVCacheGroup>(layer_ids, spec, block_pool_, 0);

    if (!full_kv_cache_group_->init()) {
        RTP_LLM_LOG_ERROR("Failed to initialize FullKVCacheGroup");
        return false;
    }
    // TODO, group id is set via constructor

    RTP_LLM_LOG_INFO("SingleTypeKVCacheAllocator initialized successfully with LayerFirst layout");
    return true;
}

MallocResult SingleTypeKVCacheAllocator::initMallocForCommonLen(const MallocInfo& malloc_info) {
    auto& kv_resource    = malloc_info.batch_kv_cache_resource;
    int   reuse_len      = 0;
    int   common_seq_len = malloc_info.common_seq_len >= 0 ? malloc_info.common_seq_len : malloc_info.total_seq_len;
    auto& cache_keys     = kv_resource->cacheKeys(0);
    auto& blocks_0       = kv_resource->blocks(0);
    if (kv_resource->enable_reuse_cache) {
        auto match_result = full_kv_cache_group_->match(cache_keys);
        reuse_len         = static_cast<int>(match_result.reuse_length);
        full_kv_cache_group_->reference(blocks_0, match_result.block_indices);
    }

    if (!full_kv_cache_group_->malloc(cache_keys, blocks_0, common_seq_len)) {
        return {false, 0};
    }
    makeLayerBlockIds(br0);

<<<<<<< HEAD
    // reference other batches to group 0
    for (int batch_id = 1; batch_id < batch_size; ++batch_id) {
        auto& br                  = malloc_info.batch_kv_cache_resource->batch_resource[batch_id];
        auto& block_indices_other = br.group_block_ids[0]->block_indices;
        full_kv_cache_group_->reference(block_indices_other, block_indices_0);
        makeLayerBlockIds(br);
=======
    // other batches reference batch 0's blocks
    for (int batch_id = 1; batch_id < kv_resource->batchSize(); ++batch_id) {
        full_kv_cache_group_->reference(kv_resource->blocks(batch_id), blocks_0);
>>>>>>> 7c54ad32
    }

    return {true, reuse_len};
}

MallocResult SingleTypeKVCacheAllocator::incrMalloc(const MallocInfo& malloc_info) {
    auto& kv_resource    = malloc_info.batch_kv_cache_resource;
    int   batch_size     = kv_resource->batchSize();
    int   current_blocks = kv_resource->maxBlocksNum();
    int   seq_len =
        (malloc_info.total_seq_len >= 0) ? malloc_info.total_seq_len : malloc_info.complete_token_ids->seqLength();

    auto need_blocks = full_kv_cache_group_->needBlocksNum(seq_len, current_blocks);
    if (need_blocks == 0) {
        return {true, 0};
    }

    // Record original sizes for rollback in case any subsequent allocation fails
    std::vector<size_t> original_blocks_num;
    for (int batch_id = 0; batch_id < batch_size; ++batch_id) {
        original_blocks_num.push_back(kv_resource->blocksNum(batch_id));
    }

    bool all_success   = true;
    int  current_batch = 0;
    for (; current_batch < batch_size; ++current_batch) {
        auto& cache_keys = kv_resource->cacheKeys(current_batch);
        auto& blocks     = kv_resource->blocks(current_batch);
        if (!full_kv_cache_group_->malloc(cache_keys, blocks, seq_len)) {
            all_success = false;
            break;
        }
        makeLayerBlockIds(br);
    }

    if (all_success) {
        return {true, 0};
    }

    // rollback resource
    BlockIndicesType blocks_to_free;
    for (int batch_id = 0; batch_id <= current_batch; ++batch_id) {
        auto& blocks       = kv_resource->blocks(batch_id);
        auto  original_num = original_blocks_num[batch_id];
        if (blocks.size() > original_num) {
            blocks_to_free.insert(blocks_to_free.end(), blocks.begin() + original_num, blocks.end());
            blocks.resize(original_num);
        }
    }
    if (!blocks_to_free.empty()) {
        full_kv_cache_group_->free(blocks_to_free);
    }
    return {false, 0};
}

<<<<<<< HEAD
        if (!batch_blocks.empty()) {
            full_kv_cache_group_->free(batch_blocks);
            free_info.batch_kv_cache_resource->resize(batch_id, 0, 0);
        }
        makeLayerBlockIds(br);
=======
void SingleTypeKVCacheAllocator::free(const FreeInfo& free_info) {
    auto& kv_cache_resource = free_info.batch_kv_cache_resource;

    if (kv_cache_resource->maxBlocksNum() == 0) {
        return;
>>>>>>> 7c54ad32
    }

    for (auto& resource : kv_cache_resource->batch_resource) {
        full_kv_cache_group_->free(resource.blocks());
    }
    kv_cache_resource->clearBlocks();
}

InsertResult SingleTypeKVCacheAllocator::insertIntoCache(const InsertInfo& insert_info) {
    auto& kv_resource = insert_info.batch_kv_cache_resource;
    int   batch_size  = kv_resource->batchSize();

    // TODO(chanyin): set batch_size to 1 for now
    batch_size = 1;

    for (int batch_id = 0; batch_id < batch_size; ++batch_id) {
        auto& cache_keys = kv_resource->cacheKeys(batch_id);
        auto& blocks     = kv_resource->blocks(batch_id);

        size_t block_num = std::min(size_t(cache_keys.size()), size_t(blocks.size()));
        if (block_num == 0) {
            continue;
        }

        CacheKeysType    put_cache_keys(cache_keys.begin(), cache_keys.begin() + block_num);
        BlockIndicesType put_block_ids(blocks.begin(), blocks.begin() + block_num);

        full_kv_cache_group_->insertIntoCache(put_cache_keys, put_block_ids, insert_info.is_resident);
    }

    return {true};
}

CacheLayerLayout SingleTypeKVCacheAllocator::layerCacheBase() const {
    CacheLayerLayout layout;
    auto             layer_tensors = full_kv_cache_group_->layerCacheBase();
    layout.layers_to_buffer_ptrs.clear();
    layout.layers_to_buffer_ptrs.resize(config_.layer_num);
    for (const auto& kv : layer_tensors) {
        int layer_id = kv.first;
        if (layer_id >= 0 && layer_id < config_.layer_num) {
            layout.layers_to_buffer_ptrs[layer_id] = kv.second;
        }
    }
    return layout;
}

BlockAddrInfo SingleTypeKVCacheAllocator::convertIndexToAddr(int layer_id, int block_id) const {
    return full_kv_cache_group_->convertIndexToAddr(layer_id, block_id);
}

BlockBufferPtrInfo SingleTypeKVCacheAllocator::convertIndexToBuffer(int layer_id, int block_id) const {
    return full_kv_cache_group_->convertIndexToBuffer(layer_id, block_id);
}

size_t SingleTypeKVCacheAllocator::freeBlocksNum() const {
    return block_pool_->freeBlocksNum();
}

size_t SingleTypeKVCacheAllocator::availableBlocksNum() const {
    return block_pool_->availableBlocksNum();
}

size_t SingleTypeKVCacheAllocator::availableTokensNum() const {
    return block_pool_->availableBlocksNum() * full_kv_cache_group_->seqSizePerBlock();
}

size_t SingleTypeKVCacheAllocator::totalBlocksNum() const {
    return block_pool_->totalBlocksNum();
}

size_t SingleTypeKVCacheAllocator::maxSeqLen() const {
    return block_pool_->totalBlocksNum() * full_kv_cache_group_->seqSizePerBlock();
}

KVCacheBuffer SingleTypeKVCacheAllocator::kvCacheBuffer() const {
    if (!block_pool_) {
        return KVCacheBuffer{nullptr, nullptr, nullptr, nullptr};
    }
    return block_pool_->kvCacheBuffer();
}

void SingleTypeKVCacheAllocator::regUserMr(size_t model_id) {
    if (block_pool_) {
        block_pool_->regUserMr(model_id);
    }
}

std::vector<std::pair<rtp_llm::BufferPtr, size_t>> SingleTypeKVCacheAllocator::getAllBuffers() const {
    std::vector<std::pair<rtp_llm::BufferPtr, size_t>> buffers;
    if (block_pool_) {
        auto buffer = block_pool_->getCacheAlignedBuffer();
        if (buffer) {
            auto block_size = block_pool_->blockSize();
            buffers.push_back(std::make_pair(buffer, block_size));
        }
    }
    return buffers;
}

// Update kv blocks for beam search or multi-return sequences.
// - batch_kv_cache_resource: in/out, batch blocks and cache_keys will be rearranged based on block_src_batch
// - block_src_batch: new batch i forks from old batch block_src_batch[i]
// - copy_last_block: whether to copy the last block for each forked batch (instead of sharing)
// - block_update_mapping: out, mapping from old block to new block for batch copy
bool SingleTypeKVCacheAllocator::updateKVBlock(const BatchKVCacheResourcePtr& kv_cache_resource,
                                               const std::vector<int>&        block_src_batch,
                                               bool                           copy_last_block,
                                               std::vector<BlockIdPair>&      block_update_mapping) {
    block_update_mapping.clear();
    if (block_src_batch.empty()) {
        return true;
    }

    const int        old_batch_size = kv_cache_resource->batchSize();
    const int        new_batch_size = static_cast<int>(block_src_batch.size());
    std::vector<int> batch_fork_count(old_batch_size, 0);
    for (const int old_batch_idx : block_src_batch) {
        RTP_LLM_CHECK_WITH_INFO(old_batch_idx < old_batch_size,
                                "try to reuse an old batch %d that out of range %d",
                                old_batch_idx,
                                old_batch_size);
        ++batch_fork_count[old_batch_idx];
    }

    std::vector<int> disused_kv_blocks;
    uint32_t         new_blocks_num = 0;
    for (int old_batch_idx = 0; old_batch_idx < old_batch_size; ++old_batch_idx) {
        const int fork_count = batch_fork_count[old_batch_idx];
        if (fork_count == 0) {
            const auto& blocks = kv_cache_resource->blocks(old_batch_idx);
            disused_kv_blocks.insert(disused_kv_blocks.end(), blocks.begin(), blocks.end());
        } else if (fork_count > 1 && copy_last_block) {
            new_blocks_num += static_cast<uint32_t>(fork_count - 1);
        }
    }

    // free disused first to reclaim capacity
    if (!disused_kv_blocks.empty()) {
        full_kv_cache_group_->free(disused_kv_blocks);
    }

    // ensure there are enough free blocks for last-block copies
    if (new_blocks_num > 0) {
        if (!full_kv_cache_group_->ensureFreeBlocks(static_cast<int>(new_blocks_num))) {
            RTP_LLM_LOG_WARNING("ensure free blocks failed for kv cache update, need %u", new_blocks_num);
            return false;
        }
    }

    // rebuild batch_kv_cache_resource and generate mapping
    // todo， 这里的move可以吗？这里再优化下。
    std::vector<KVCacheResourceV1> old_resources = std::move(kv_cache_resource->batch_resource);
    kv_cache_resource->batch_resource.reserve(new_batch_size);

    for (int new_batch_idx = 0; new_batch_idx < new_batch_size; ++new_batch_idx) {
        const int old_batch_idx = block_src_batch[new_batch_idx];
        auto&     fork_count    = batch_fork_count[old_batch_idx];
        RTP_LLM_CHECK_WITH_INFO(fork_count > 0, "old batch %d has been forked too many times", old_batch_idx);

        kv_cache_resource->initGroups(1);

        if (fork_count == 1) {
<<<<<<< HEAD
            auto& br = batch_kv_cache_resource->batch_resource[new_batch_idx];
            br.initGroups(1);
            br.group_block_ids[0]->block_indices =
                std::move(old_resources[old_batch_idx].group_block_ids[0]->block_indices);
            br.cache_keys = std::move(old_resources[old_batch_idx].cache_keys);
            makeLayerBlockIds(br);
=======
            auto& br       = kv_cache_resource->batch_resource[new_batch_idx];
            br.blocks()    = std::move(old_resources[old_batch_idx].blocks());
            br.cacheKeys() = std::move(old_resources[old_batch_idx].cacheKeys());
>>>>>>> 7c54ad32
        } else {
            // create new batch by referencing from source blocks
            auto& br         = kv_cache_resource->batch_resource[new_batch_idx];
            auto& blocks     = br.blocks();
            auto& cache_keys = br.cacheKeys();
            cache_keys       = old_resources[old_batch_idx].cacheKeys();
            full_kv_cache_group_->reference(blocks, old_resources[old_batch_idx].blocks());
            if (copy_last_block && !blocks.empty()) {
                const int old_block = blocks.back();
                blocks.pop_back();

                // allocate exactly one new block via kvCacheGroup
                int  seq_len_target = (static_cast<int>(blocks.size()) + 1) * full_kv_cache_group_->seqSizePerBlock();
                bool ok             = full_kv_cache_group_->malloc(cache_keys, blocks, seq_len_target);
                RTP_LLM_CHECK_WITH_INFO(ok, "malloc one block via kvCacheGroup failed during kv cache update");
                const int new_block = blocks.back();

                block_update_mapping.push_back(BlockIdPair{old_block, new_block});
            }
            makeLayerBlockIds(br);
        }
        --fork_count;
    }
    return true;
}

void SingleTypeKVCacheAllocator::makeLayerBlockIds(KVCacheResourceV1& resource) const {
    if (resource.group_block_ids.empty() || !(resource.group_block_ids[0])) {
        resource.layer_block_ids.clear();
        return;
    }
    const int layer_num = config_.layer_num;
    resource.layer_block_ids.resize(static_cast<size_t>(layer_num));
    const auto& blocks = resource.group_block_ids[0];
    for (int layer = 0; layer < layer_num; ++layer) {
        resource.layer_block_ids[static_cast<size_t>(layer)] = blocks;
    }
}

}  // namespace rtp_llm<|MERGE_RESOLUTION|>--- conflicted
+++ resolved
@@ -57,18 +57,9 @@
     }
     makeLayerBlockIds(br0);
 
-<<<<<<< HEAD
-    // reference other batches to group 0
-    for (int batch_id = 1; batch_id < batch_size; ++batch_id) {
-        auto& br                  = malloc_info.batch_kv_cache_resource->batch_resource[batch_id];
-        auto& block_indices_other = br.group_block_ids[0]->block_indices;
-        full_kv_cache_group_->reference(block_indices_other, block_indices_0);
-        makeLayerBlockIds(br);
-=======
     // other batches reference batch 0's blocks
     for (int batch_id = 1; batch_id < kv_resource->batchSize(); ++batch_id) {
         full_kv_cache_group_->reference(kv_resource->blocks(batch_id), blocks_0);
->>>>>>> 7c54ad32
     }
 
     return {true, reuse_len};
@@ -124,19 +115,11 @@
     return {false, 0};
 }
 
-<<<<<<< HEAD
-        if (!batch_blocks.empty()) {
-            full_kv_cache_group_->free(batch_blocks);
-            free_info.batch_kv_cache_resource->resize(batch_id, 0, 0);
-        }
-        makeLayerBlockIds(br);
-=======
 void SingleTypeKVCacheAllocator::free(const FreeInfo& free_info) {
     auto& kv_cache_resource = free_info.batch_kv_cache_resource;
 
     if (kv_cache_resource->maxBlocksNum() == 0) {
         return;
->>>>>>> 7c54ad32
     }
 
     for (auto& resource : kv_cache_resource->batch_resource) {
@@ -300,18 +283,9 @@
         kv_cache_resource->initGroups(1);
 
         if (fork_count == 1) {
-<<<<<<< HEAD
-            auto& br = batch_kv_cache_resource->batch_resource[new_batch_idx];
-            br.initGroups(1);
-            br.group_block_ids[0]->block_indices =
-                std::move(old_resources[old_batch_idx].group_block_ids[0]->block_indices);
-            br.cache_keys = std::move(old_resources[old_batch_idx].cache_keys);
-            makeLayerBlockIds(br);
-=======
             auto& br       = kv_cache_resource->batch_resource[new_batch_idx];
             br.blocks()    = std::move(old_resources[old_batch_idx].blocks());
             br.cacheKeys() = std::move(old_resources[old_batch_idx].cacheKeys());
->>>>>>> 7c54ad32
         } else {
             // create new batch by referencing from source blocks
             auto& br         = kv_cache_resource->batch_resource[new_batch_idx];
