load("//:def.bzl", "copts")
load("//bazel:arch_select.bzl", "torch_deps")


# Weights converter for model weight conversion
cc_library(
<<<<<<< HEAD
    name = "engine_base",
    hdrs = glob([
        "*.h",
        "ExecutorBase/*.h",  
    ]),
    srcs = glob([
        "*.cc",
        "ExecutorBase/*.cc",  
    ]),
    deps = torch_deps() + [
=======
    name = "weights_converter",
    hdrs = [
        "WeightsConverter.h",
    ],
    srcs = [
        "WeightsConverter.cc",
    ],
    deps = [
        "//:rtp_compute_ops",
        "//rtp_llm/cpp/pybind:py_utils",
    ],
    visibility = ["//visibility:public"],
)

# Load balancing and worker management
cc_library(
    name = "worker_status_info",
    hdrs = [
        "WorkerStatusInfo.h",
        "Host.h"
    ],
    deps = [
        "//:rtp_compute_ops",
    ],
    visibility = ["//visibility:public"],
)

# Profiling and performance monitoring
cc_library(
    name = "profiler",
    hdrs = [
        "TorchProfiler.h",
    ],
    srcs = [
        "TorchProfiler.cc",
    ],
    deps = [
        "//:rtp_compute_ops",
    ],
    visibility = ["//visibility:public"],
)

# Executor interface
cc_library(
    name = "executor",
    hdrs = [
        "Executor.h",
    ],
    deps = [
>>>>>>> b606d98f
        "//rtp_llm/cpp/engine_base/schedulers:schedulers",
        "//rtp_llm/cpp/engine_base/stream:stream",
        "//rtp_llm/cpp/models:models",
        "//:rtp_compute_ops",
        "@com_google_absl//absl/status",
    ],
    visibility = ["//visibility:public"],
)

# Main engine base class
cc_library(
    name = "engine_base",
    hdrs = [
        "EngineBase.h",
        "EngineInitParams.h",
        "ProposeModelEngineInitParams.h",
    ],
    srcs = [
        "EngineBase.cc",
    ],
    deps = [
        ":executor",
        ":profiler",
        ":worker_status_info",
        "//rtp_llm/cpp/engine_base/stream:stream",
        "//rtp_llm/cpp/engine_base/schedulers:schedulers",
        "//rtp_llm/cpp/cache:cache",
        "//rtp_llm/cpp/models:lora",
        "//rtp_llm/cpp/engine_base/system_prompt:system_prompt",
        "//rtp_llm/cpp/utils:hash_util",
        "//:rtp_compute_ops",
    ],
    visibility = ["//visibility:public"],
)

<|MERGE_RESOLUTION|>--- conflicted
+++ resolved
@@ -4,18 +4,6 @@
 
 # Weights converter for model weight conversion
 cc_library(
-<<<<<<< HEAD
-    name = "engine_base",
-    hdrs = glob([
-        "*.h",
-        "ExecutorBase/*.h",  
-    ]),
-    srcs = glob([
-        "*.cc",
-        "ExecutorBase/*.cc",  
-    ]),
-    deps = torch_deps() + [
-=======
     name = "weights_converter",
     hdrs = [
         "WeightsConverter.h",
@@ -65,7 +53,6 @@
         "Executor.h",
     ],
     deps = [
->>>>>>> b606d98f
         "//rtp_llm/cpp/engine_base/schedulers:schedulers",
         "//rtp_llm/cpp/engine_base/stream:stream",
         "//rtp_llm/cpp/models:models",
