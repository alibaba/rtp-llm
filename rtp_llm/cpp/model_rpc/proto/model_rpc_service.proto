// message.proto
syntax = "proto3";
import "google/protobuf/wrappers.proto";


message TensorPB {
    enum DataType {
        FP32 = 0;
        INT32 = 1;
        FP16 = 2;
        BF16 = 3;
    }
    DataType data_type = 1;
    repeated int64 shape = 2;
    bytes fp32_data = 3;
    bytes int32_data = 4;
    bytes fp16_data = 5;
    bytes bf16_data = 6;
}

message IntVector {
  repeated int32 values = 1;
}

message IntMatrix {
  repeated IntVector rows = 1;
}

message RoleAddrPB {
    enum RoleType {
        PDFUSION = 0;
        PREFILL = 1;
        DECODE = 2;
        VIT = 3;
        FRONTEND = 4;
    }
    RoleType role = 1;
    string ip = 2;
    int32 http_port = 3;
    int32 grpc_port = 4;
}

message GenerateConfigPB {
    int32 max_new_tokens = 1;
    int32 num_beams = 2;
    int32 num_return_sequences = 3;
    int32 min_new_tokens = 4;

    int32 top_k = 5;
    float top_p = 6;
    float temperature = 7;
    float repetition_penalty = 8;
    google.protobuf.Int32Value no_repeat_ngram_size = 9;
    google.protobuf.Int64Value random_seed = 10;
    google.protobuf.FloatValue top_p_decay = 11;
    google.protobuf.FloatValue top_p_min = 12;
    google.protobuf.Int32Value top_p_reset_ids = 13;
    google.protobuf.StringValue task_id = 14;
    int32 calculate_loss = 15;
    bool return_incremental = 16;
    bool return_hidden_states = 17;
    bool return_logits = 18;
    bool is_streaming = 19;
    int32 timeout_ms = 20;
    IntMatrix stop_words_list = 21;
    repeated int32 select_tokens_id = 22;
    google.protobuf.StringValue adapter_name = 23;
    bool sp_edit = 24;
    repeated int32 sp_advice_prompt_token_ids = 25;
    bool force_disable_sp_run = 26;
    bool return_all_probs = 27;
    bool sp_input_lookup = 28;
    bool can_use_pd_separation = 29;
    bool return_softmax_probs = 30;
    bool return_cum_log_probs = 31;
    bool in_think_mode = 32;
    int32 max_thinking_tokens = 33;
    repeated int32 end_think_token_ids = 34;
    bool gen_timeline = 35;
    int32 global_request_id = 36;
    bool force_sp_accept = 37;
    int32 hidden_states_cut_dim = 38;
    bool normalized_hidden_states = 39;
    int32 profile_step = 40;
    repeated RoleAddrPB role_addrs = 41;
    int64 inter_request_id = 42;
    bool ignore_eos = 43;
    float presence_penalty = 44;
    float frequency_penalty = 45;
    bool do_sample = 46;
    bool reuse_cache = 47;
    bool enable_3fs = 48;
    repeated int32 variable_num_beams = 49;
    google.protobuf.StringValue trace_id = 50;
    bool return_all_hidden_states = 51;
<<<<<<< HEAD
    bool return_mtp_hidden_states = 52;
    int32 mtp_input_len = 53;
    string mtp_hidden_states_saved_path = 54;
=======
    bool enable_memory_block_cache = 52;
>>>>>>> 2719237f
}

message MMPreprocessConfigPB {
    int32 width = 1;
    int32 height = 2;
    int32 min_pixels = 3;
    int32 max_pixels = 4;
    int32 fps = 5;
    int32 min_frames = 6;
    int32 max_frames = 7;
}

message MultimodalInputPB {
    string multimodal_url = 1;
    int32 multimodal_type = 2;
    TensorPB multimodal_tensor = 3;
    MMPreprocessConfigPB mm_preprocess_config = 4;
}

message MultimodalInputsPB {
    repeated MultimodalInputPB multimodal_inputs = 1;
}

message MultimodalOutputPB {
    TensorPB multimodal_embedding = 1;
    TensorPB multimodal_pos_id = 2;
}

message MultimodalOutputsPB {
    repeated MultimodalOutputPB multimodal_outputs = 1;
}

message GenerateInputPB {
    int64 request_id = 1;
    repeated int32 token_ids = 2;
    repeated MultimodalInputPB multimodal_inputs = 3;
    GenerateConfigPB generate_config = 4;
    string client_id = 5;
    int64 start_time = 6;
}

message AuxInfoPB {
    int32 cost_time_us = 1;
    int32 iter_count = 2;
    int32 input_len = 3;
    int32 total_reuse_len = 4;
    int32 prefix_len = 5;
    int32 output_len = 6;
    int32 fallback_tokens = 7;
    int32 fallback_times = 8;
    TensorPB cum_log_probs = 9;
    int32 step_output_len = 10;
    bool pd_sep = 11;
    int32 first_token_cost_time_us = 12;
    TensorPB softmax_probs = 13;
    int32 wait_time_us = 14;

    int32 local_reuse_len = 15;
    int32 remote_reuse_len = 16;
    int32 prefill_total_reuse_len = 17;
    int32 prefill_local_reuse_len = 18;
    int32 prefill_remote_reuse_len = 19;
    int32 decode_total_reuse_len = 20;
    int32 decode_local_reuse_len = 21;
    int32 decode_remote_reuse_len = 22;
    string aux_string = 23;
}

message GenerateOutputPB {
    bool finished = 1;
    AuxInfoPB aux_info = 2;
    TensorPB output_ids = 3;
    TensorPB hidden_states = 4;
    TensorPB loss = 5;
    TensorPB logits = 6;
    TensorPB all_probs = 7;
    TensorPB all_hidden_states = 8;
}

message GenerateOutputsPB {
    int64 request_id = 1;
    repeated GenerateOutputPB generate_outputs = 2;
    int64 receive_load_time = 3;
    int64 start_load_time = 4;
    int64 receive_generate_time = 5;
    int64 load_done_time = 6;
    int64 begin_compute_time = 7;
    int64 compute_done_time = 8;
    RpcErrorPB error_info = 9;
}

// return to python client
message ErrorDetailsPB {
    int64 error_code = 1;
    string error_message = 2;
}

enum ErrorCodePB {
    NONE_ERROR = 0;
    UNKNOWN_ERROR = 1;
    CANCELLED = 2;
    LOAD_CACHE_TIMEOUT = 3;
    CACHE_STORE_LOAD_CONNECT_FAILED = 4;
    CACHE_STORE_LOAD_SEND_REQUEST_FAILED = 5;
    CACHE_STORE_CALL_PREFILL_TIMEOUT = 6;
    CACHE_STORE_LOAD_RDMA_CONNECT_FAILED = 7;
    CACHE_STORE_LOAD_RDMA_WRITE_FAILED = 8;
    CACHE_STORE_LOAD_BUFFER_TIMEOUT = 9;
}

// transfer between prefill and decode
message RpcErrorPB {
    ErrorCodePB error_code = 1;
    string error_message = 2;
}

message EmptyPB {}

enum RemoteStage {
    ALLOCATE = 0;
    LOAD = 1;
    GENERATE = 2;
}

message GenerateRequestPB {
    RemoteStage stage = 1;
    int64 request_id = 2;
    string client_id = 3;
    int64 start_time = 4;
    int32 first_generate_token_id = 5;
    GenerateInputPB input = 6;
    repeated string peer_addrs = 7;
    repeated int32 propose_token_ids = 8;
    repeated int32 position_ids = 9;
}

// in tp case, decode master broadcast to decode worker
message BroadcastLoadRequestPB {
    int64 request_id = 1;
    string request_key = 2;
    repeated string peer_addrs = 3;
    repeated int64 cache_keys = 4;
    repeated int32 block_ids = 5;
    int64 block_num = 6;
    int64 reuse_block_size = 7;
    int64 timeout_ms = 8;
    int64 dp_rank = 9;
    int32 partition_count = 10;
    int32 partition_id = 11;
}

message BroadcastLoadResponsePB {
    RpcErrorPB error_info = 1;
    int64 done_time_us = 2;
}

message RemoteFinishRequestPB {
    int64 request_id = 1;
}

message RemoteGenerateRequestPBNew {
    GenerateInputPB input = 1;
    string client_id = 2;
    int64 start_time_us = 3;
    repeated string addrs = 4;
    repeated int32 block_ids = 5;
    int64 reuse_block_size = 6;
    string mtp_hidden_states_key = 7;
    bool use_mla = 8;
    int32 layer_num = 9;
    int64 deadline_us = 10;
}

message RemoteGenerateResponsePBNew {
    ErrorDetailsPB error_info = 1;
    GenerateOutputsPB output = 2;
    int32 first_generate_token_id = 3;
    int64 first_token_rt_us = 4;
    bool finished = 5;
}

message RemoteStorePartition {
    string remote_addr = 1;
    int32 remote_partition_id = 2;
    int32 remote_partition_count = 3;
    int32 local_partition_id = 4;
    int32 local_partition_count = 5;
}

message RemoteStoreRequestPB {
    int64 dp_rank = 1;
    int64 request_id = 2;
    string request_key = 3;
    repeated int32 decode_block_ids = 4;
    repeated int32 prefill_block_ids = 5;
    int64 reuse_block_size = 6;
    repeated RemoteStorePartition partition_infos = 7;
    int64 deadline_us = 8;
    string client_id = 9;
}

message RemoteStoreResponsePB {
    RpcErrorPB error_info = 1;
    int64 done_time_us = 2;
}

enum DistKvCacheOp {
    UNKNOWN = 0;
    GET = 1;
    PUT = 2;
}

message DistKvCacheRequestPB {
    message MetaKV {
        string key = 1;
        string value = 2;
    }
    int64 request_id = 1;
    repeated int64 cache_keys = 2;
    repeated int32 block_ids = 3;
    uint32 ignore_block_num = 4;
    DistKvCacheOp op = 5;
    repeated MetaKV extra_metas = 6;
}

message DistKvCacheResponsePB {
}

message StatusVersionPB {
  int64 latest_cache_version = 1;
  int64 latest_finished_version = 2;
}

message CacheVersionPB {
  int64 latest_cache_version = 1;
  bool need_cache_keys = 2;
}

message CacheStatusPB {
  int64 available_kv_cache = 1;
  int64 total_kv_cache = 2;
  int64 block_size = 3;
  int64 version = 4;
  map<int64, bool> cache_keys = 5;
}

message TaskInfoPB {
  int64 request_id = 1;
  int64 inter_request_id = 2;
  int64 prefix_length = 3;
  int64 input_length = 4;
  int64 waiting_time_ms = 5;
  int64 iterate_count = 6;
  int64 end_time_ms = 7;
  int64 dp_rank = 8;
  bool is_waiting = 9;
}

message WorkerStatusPB {
  string role = 1;
  int32 available_concurrency = 2;
  repeated TaskInfoPB running_task_info = 3;
  repeated TaskInfoPB finished_task_list = 4;
  int32 waiting_query_len = 5;
  int32 running_query_len = 6;
  double step_latency_ms = 7;
  int32 iterate_count = 8;
  int32 dp_size = 9;
  int32 tp_size = 10;
  int64 status_version = 12;
  bool alive = 13;
  string precision = 14;
}

enum MemoryBlockCacheOp {
    MEMORY_CACHE_COPY_FROM_GPU = 0;
    MEMORY_CACHE_COPY_TO_GPU = 1;
}

message MemoryBlockCacheRequestPB {
    repeated int32 gpu_block_ids = 1;
    repeated int32 memory_block_ids = 2;
    MemoryBlockCacheOp op = 3;
    int64 request_id = 4;
}

message MemoryBlockCacheResponsePB {
    bool success = 1;
}

service RpcService {
    rpc GetWorkerStatus(StatusVersionPB) returns (WorkerStatusPB);
    rpc GetCacheStatus(CacheVersionPB) returns (CacheStatusPB);
    rpc GenerateStreamCall(GenerateInputPB) returns (stream GenerateOutputsPB);
    rpc RemoteLoad(BroadcastLoadRequestPB) returns (BroadcastLoadResponsePB);
    rpc RemoteGenerate(stream GenerateRequestPB) returns (stream GenerateOutputsPB);
    rpc RemoteFinish(RemoteFinishRequestPB) returns (EmptyPB);
    rpc RemoteFinishNew(RemoteFinishRequestPB) returns (EmptyPB);


    rpc RemoteGenerateNew(RemoteGenerateRequestPBNew) returns (RemoteGenerateResponsePBNew);
    rpc RemoteStore(RemoteStoreRequestPB) returns (RemoteStoreResponsePB);

    rpc DistKvCache(DistKvCacheRequestPB) returns (DistKvCacheResponsePB);
    rpc MemoryBlockCache(MemoryBlockCacheRequestPB) returns (MemoryBlockCacheResponsePB);
}

service MultimodalRpcService {
    rpc RemoteMultimodalEmbedding(MultimodalInputsPB) returns (MultimodalOutputsPB);
}<|MERGE_RESOLUTION|>--- conflicted
+++ resolved
@@ -93,13 +93,10 @@
     repeated int32 variable_num_beams = 49;
     google.protobuf.StringValue trace_id = 50;
     bool return_all_hidden_states = 51;
-<<<<<<< HEAD
-    bool return_mtp_hidden_states = 52;
-    int32 mtp_input_len = 53;
-    string mtp_hidden_states_saved_path = 54;
-=======
     bool enable_memory_block_cache = 52;
->>>>>>> 2719237f
+    bool return_mtp_hidden_states = 53;
+    int32 mtp_input_len = 54;
+    string mtp_hidden_states_saved_path = 55;
 }
 
 message MMPreprocessConfigPB {
